import ValidationError from '../errors/ValidationError';
import BountyUtils from '../utils/BountyUtils';
import WalletUtils from '../utils/WalletUtils';
import Log, { LogUtils } from '../utils/Log';
import mongo, { Db } from 'mongodb';
import MongoDbUtils from '../utils/MongoDbUtils';
import { BountyCollection } from '../types/bounty/BountyCollection';
import { Activities } from '../constants/activities';
import { ListRequest } from '../requests/ListRequest';
import { PublishRequest } from '../requests/PublishRequest';
import { CreateRequest } from '../requests/CreateRequest';
import { ApplyRequest } from '../requests/ApplyRequest';
import { AssignRequest } from '../requests/AssignRequest';
import { SubmitRequest } from '../requests/SubmitRequest';
import { BountyStatus } from '../constants/bountyStatus';
import { ClaimRequest } from '../requests/ClaimRequest';
import { CompleteRequest } from '../requests/CompleteRequest';
import { PaidRequest } from '../requests/PaidRequest';
import { HelpRequest } from '../requests/HelpRequest';
import { DeleteRequest } from '../requests/DeleteRequest';
import { UpsertUserWalletRequest } from '../requests/UpsertUserWalletRequest';
import { TagRequest } from '../requests/TagRequest';


const ValidationModule = {
    /**
     * 
     * @param request 
     * @returns empty Promise for error handling or async calls
     */
    async run(request: any): Promise<void> {
        Log.debug(`Reached Validation Handler. Entering activity ${request.activity}`);
        switch (request.activity) {
            case Activities.create:
                return create(request as CreateRequest);
            case Activities.publish:
                return publish(request as PublishRequest);
            case Activities.claim:
                return claim(request as ClaimRequest);
            case Activities.apply:
                return apply(request as ApplyRequest);
            case Activities.assign:
                return assign(request as AssignRequest);
            case Activities.submit:
                return submit(request as SubmitRequest);
            case Activities.paid:
                return paid(request as PaidRequest);
            case Activities.complete:
                return complete(request as CompleteRequest);
            case Activities.list:
                return list(request as ListRequest);
            case Activities.delete:
                return deleteValidation(request as DeleteRequest);
            case Activities.help:
                return help(request as HelpRequest);
            case Activities.registerWallet:
                return registerWallet(request as UpsertUserWalletRequest);
            case Activities.tag:
                return tag(request as TagRequest);
            case 'gm':
                return;
            default:
                throw new ValidationError(`Command not recognized. Please try again.`);
        }
    },
};

export default ValidationModule;

const create = async (request: CreateRequest): Promise<void> => {
    Log.debug(`Validating activity ${request.activity}`);
    BountyUtils.validateTitle(request.title);

    BountyUtils.validateReward(request.reward);

<<<<<<< HEAD
    BountyUtils.validateEvergreen(request.evergreen, request.claimLimit, !!request.assign);
=======
    BountyUtils.validateEvergreen(request.evergreen, request.claimLimit, !!(request.assign || request.gate));
>>>>>>> 0f665829

    BountyUtils.validateRequireApplications(request);

    if (request.gate && request.assign) {
        throw new ValidationError(
            `Thank you for giving bounties a try!\n` +
            `Please select either for-user or for-role, but not both.`
        );
    }

    if (request.gate) {
        await BountyUtils.validateGate(request.gate, request.guildId);
    }

    if (request.assign) {
        await BountyUtils.validateAssign(request.assign, request.guildId, null)
<<<<<<< HEAD
=======
    }
}

const paid = async (request: PaidRequest): Promise<void> => {
    Log.debug(`Validating activity ${request.activity}`);
    BountyUtils.validateBountyId(request.bountyId);

    const db: Db = await MongoDbUtils.connect('bountyboard');
    const dbCollectionBounties = db.collection('bounties');
    const dbBountyResult: BountyCollection = await dbCollectionBounties.findOne({
        _id: new mongo.ObjectId(request.bountyId),
    });

    if (!dbBountyResult) {
        throw new ValidationError(
            `Please select a valid bounty to mark paid. `
        );
    }

    const iouNotPayable = dbBountyResult.status && 
        dbBountyResult.status !== BountyStatus.open && 
        dbBountyResult.isIOU;
    const bountyNotPayable = dbBountyResult.status && 
        ['Draft', 'Open', 'Deleted'].includes(dbBountyResult.status) &&
        !dbBountyResult.isIOU;
    if (dbBountyResult.status && (iouNotPayable || bountyNotPayable)) {
        throw new ValidationError(
            `The bounty you have selected is in status ${dbBountyResult.status}\n` +
            `Currently, only bounties that are in status ${BountyStatus.in_progress}, ${BountyStatus.in_review}, or ${BountyStatus.complete} can be mark paid.\n` +
            `IOUs in status ${BountyStatus.open} may be marked as paid\n` +
            `Please reach out to your favorite Bounty Board representative with any questions!`
            );
>>>>>>> 0f665829
    }
}

const publish = async (request: PublishRequest): Promise<void> => {
    Log.debug(`Validating activity ${request.activity}`);

    BountyUtils.validateBountyId(request.bountyId);

    const db: Db = await MongoDbUtils.connect('bountyboard');
    const dbCollectionBounties = db.collection('bounties');
    const dbBountyResult: BountyCollection = await dbCollectionBounties.findOne({
        _id: new mongo.ObjectId(request.bountyId),
        isIOU: { $ne: true },
    });

    if (!dbBountyResult) {
        throw new ValidationError(
            `Please select a valid bounty id to ${request.activity}. ` +
            `Check your previous DMs from bountybot for the correct id.`
        );
    }

    if (!request.clientSyncRequest && dbBountyResult.status && dbBountyResult.status !== BountyStatus.draft) {
        throw new ValidationError(
            `The bounty id you have selected is in status ${dbBountyResult.status}\n` +
            `Currently, only bounties with status draft can be published to the bounty channel.\n` +
            `Please reach out to your favorite Bounty Board representative with any questions!`
            );
    }
}

const apply = async (request: ApplyRequest): Promise<void> => {
<<<<<<< HEAD
    Log.debug(`Validating activity ${request.activity}`);
    BountyUtils.validateBountyId(request.bountyId);

    const db: Db = await MongoDbUtils.connect('bountyboard');
    const dbCollectionBounties = db.collection('bounties');
    const dbBountyResult: BountyCollection = await dbCollectionBounties.findOne({
        _id: new mongo.ObjectId(request.bountyId),
    });

    if (!dbBountyResult) {
        throw new ValidationError(
            `Please select a valid bounty id to ${request.activity} for. `
        );
    }

    if (!dbBountyResult.requireApplication) {
        throw new ValidationError(
            `The bounty id you have selected does not require application.\n` +
            `You can claim the bounty directly.\n` +
            `Please reach out to your favorite Bounty Board representative with any questions!`
            );
    }

    if (dbBountyResult.status && dbBountyResult.status !== BountyStatus.open) {
        throw new ValidationError(
            `The bounty id you have selected is in status ${dbBountyResult.status}\n` +
            `Currently, only bounties with status ${BountyStatus.open} can be applied for.\n` +
            `Please reach out to your favorite Bounty Board representative with any questions!`
            );
    }

}

const assign = async (request: AssignRequest): Promise<void> => {
    Log.debug(`Validating activity ${request.activity}`);
    BountyUtils.validateBountyId(request.bountyId);

    const db: Db = await MongoDbUtils.connect('bountyboard');
    const dbCollectionBounties = db.collection('bounties');
    const dbBountyResult: BountyCollection = await dbCollectionBounties.findOne({
        _id: new mongo.ObjectId(request.bountyId),
    });

    if (!dbBountyResult) {
        throw new ValidationError(
            `Please select a valid bounty id to ${request.activity}. `
        );
    }

    if (!dbBountyResult.requireApplication) {
        throw new ValidationError(
            `This bounty did not require applications, so it is not assignable.\n` +
            `If you would like to assign a bounty without requiring applications, ` +
            `please use /bounty create with the 'assign-to' option.`
        );
    }

    if (dbBountyResult.status && dbBountyResult.status !== BountyStatus.open) {
        throw new ValidationError(
            `The bounty id you have selected is in status ${dbBountyResult.status}\n` +
            `Currently, only bounties with status ${BountyStatus.open} can be assigned.\n` +
            `Please reach out to your favorite Bounty Board representative with any questions!`
            );
    }

    if (!request.assign) {
        throw new ValidationError(
            `Please speficy the user to assign this bounty to.`
        );
    }

    if (!dbBountyResult.applicants) {
        throw new ValidationError(
            `No users have applied for this bounty yet.\n` +
            `If you'd like to assign this bounty to <@${request.assign}>, ` +
            `please ask them to apply for this bounty in the bounty channel with 🙋 or with /bounty apply.`
        );
    }

    await BountyUtils.validateAssign(request.assign, request.guildId, dbBountyResult.applicants)

}

const claim = async (request: ClaimRequest): Promise<void> => {
=======
>>>>>>> 0f665829
    Log.debug(`Validating activity ${request.activity}`);
    BountyUtils.validateBountyId(request.bountyId);

    const db: Db = await MongoDbUtils.connect('bountyboard');
    const dbCollectionBounties = db.collection('bounties');
    const dbBountyResult: BountyCollection = await dbCollectionBounties.findOne({
        _id: new mongo.ObjectId(request.bountyId),
        isIOU: { $ne: true },
    });

    if (!dbBountyResult) {
        throw new ValidationError(
<<<<<<< HEAD
            `Please select a valid bounty id to ${request.activity}. `
=======
            `Please select a valid bounty id to ${request.activity} for. `
>>>>>>> 0f665829
        );
    }

    if (!dbBountyResult.requireApplication) {
        throw new ValidationError(
            `The bounty id you have selected does not require application.\n` +
            `You can claim the bounty directly.\n` +
            `Please reach out to your favorite Bounty Board representative with any questions!`
            );
    }

    if (dbBountyResult.status && dbBountyResult.status !== BountyStatus.open) {
        throw new ValidationError(
            `The bounty id you have selected is in status ${dbBountyResult.status}\n` +
            `Currently, only bounties with status ${BountyStatus.open} can be applied for.\n` +
            `Please reach out to your favorite Bounty Board representative with any questions!`
            );
    }

}

const assign = async (request: AssignRequest): Promise<void> => {
    Log.debug(`Validating activity ${request.activity}`);
    BountyUtils.validateBountyId(request.bountyId);

    const db: Db = await MongoDbUtils.connect('bountyboard');
    const dbCollectionBounties = db.collection('bounties');
    const dbBountyResult: BountyCollection = await dbCollectionBounties.findOne({
        _id: new mongo.ObjectId(request.bountyId),
        isIOU: { $ne: true },
    });

    if (!dbBountyResult) {
        throw new ValidationError(
            `Please select a valid bounty id to ${request.activity}. `
        );
    }

    if (!dbBountyResult.requireApplication) {
        throw new ValidationError(
            `This bounty did not require applications, so it is not assignable.\n` +
            `If you would like to assign a bounty without requiring applications, ` +
            `please use /bounty create with the 'assign-to' option.`
        );
    }

    if (dbBountyResult.status && dbBountyResult.status !== BountyStatus.open) {
        throw new ValidationError(
            `The bounty id you have selected is in status ${dbBountyResult.status}\n` +
            `Currently, only bounties with status ${BountyStatus.open} can be assigned.\n` +
            `Please reach out to your favorite Bounty Board representative with any questions!`
            );
    }

    if (!request.assign) {
        throw new ValidationError(
            `Please speficy the user to assign this bounty to.`
        );
    }

    if (!dbBountyResult.applicants) {
        throw new ValidationError(
            `No users have applied for this bounty yet.\n` +
            `If you'd like to assign this bounty to <@${request.assign}>, ` +
            `please ask them to apply for this bounty in the bounty channel with 🙋 or with /bounty apply.`
        );
    }

    await BountyUtils.validateAssign(request.assign, request.guildId, dbBountyResult.applicants)

}

const claim = async (request: ClaimRequest): Promise<void> => {
    Log.debug(`Validating activity ${request.activity}`);
    BountyUtils.validateBountyId(request.bountyId);

    const db: Db = await MongoDbUtils.connect('bountyboard');
    const dbCollectionBounties = db.collection('bounties');
    const dbBountyResult: BountyCollection = await dbCollectionBounties.findOne({
        _id: new mongo.ObjectId(request.bountyId),
        isIOU: { $ne: true },
    });

    if (!dbBountyResult) {
        throw new ValidationError(
            `Please select a valid bounty id to ${request.activity}. `
        );
    }

    if (request.clientSyncRequest && dbBountyResult.evergreen) {
        throw new ValidationError(
            `🚧 🚧 🚧 \n` + 
            `Reflecting claims for a multi-claimant bounty in the front end is in development.` +
            `Please reach out to your favorite Bounty Board representative with any questions!` +
            `🚧 🚧 🚧 \n`
            );
    }

    if (!request.clientSyncRequest && dbBountyResult.status && dbBountyResult.status !== BountyStatus.open) {
        throw new ValidationError(
            `The bounty id you have selected is in status ${dbBountyResult.status}\n` +
            `Currently, only bounties with status ${BountyStatus.open} can be claimed.\n` +
            `Please reach out to your favorite Bounty Board representative with any questions!`
            );
    }
}

const submit = async (request: SubmitRequest): Promise<void> => {
    Log.debug(`Validating activity ${request.activity}`);
    BountyUtils.validateBountyId(request.bountyId);

    if (request.url) {
        BountyUtils.validateUrl(request.url);
    }

    if (request.notes) {
        BountyUtils.validateNotes(request.notes);
    }

    const db: Db = await MongoDbUtils.connect('bountyboard');
    const bountyCollection = db.collection('bounties');
    const dbBountyResult: BountyCollection = await bountyCollection.findOne({
        _id: new mongo.ObjectId(request.bountyId),
        isIOU: { $ne: true },
    });

    if (!dbBountyResult) {
        throw new ValidationError(`Please select a valid bounty id to ${request.activity}. ` +
            'Check your previous DMs from bountybot for the correct id.')
    }

    if (dbBountyResult.status && dbBountyResult.status !== BountyStatus.in_progress) {
        throw new ValidationError(`The bounty id you have selected is in status ${dbBountyResult.status}\n` +
            `Currently, only bounties with status ${BountyStatus.in_progress} can be submitted for review.\n` +
            `Please reach out to your favorite Bounty Board representative with any questions!`)
    }
}

const complete = async (request: CompleteRequest): Promise<void> => {
    Log.debug(`Validating activity ${request.activity}`);
    BountyUtils.validateBountyId(request.bountyId);

    const db: Db = await MongoDbUtils.connect('bountyboard');
    const bountyCollection = db.collection('bounties');
    const dbBountyResult: BountyCollection = await bountyCollection.findOne({
        _id: new mongo.ObjectId(request.bountyId),
        isIOU: { $ne: true },
    });

    if (!dbBountyResult) {
        throw new ValidationError(`Please select a valid bounty id to ${request.activity}. ` +
            'Check your previous DMs from bountybot for the correct id.')
    }

    const inReview = dbBountyResult.status && dbBountyResult.status === BountyStatus.in_review;
    const inProgress = dbBountyResult.status && dbBountyResult.status === BountyStatus.in_progress;

    if (dbBountyResult.status && !(inProgress || inReview)) {
        throw new ValidationError(`The bounty id you have selected is in status ${dbBountyResult.status}\n` +
            `Currently, only bounties with status ${BountyStatus.in_review} can be marked for completion.\n` +
            `Please reach out to your favorite Bounty Board representative with any questions!`)
    }
}

const list = async (request: ListRequest): Promise<void> => {
    Log.debug(`Validating activity ${request.activity}`);
    switch (request.listType) {
        case 'CREATED_BY_ME':
            return;
        case 'CLAIMED_BY_ME':
            return;
        case 'CLAIMED_BY_ME_AND_COMPLETE':
            return;
        case 'DRAFTED_BY_ME':
            return;
        case 'OPEN':
            return;
        case 'IN_PROGRESS':
            return;
        case 'PAID_BY_ME':
            return;
        case 'UNPAID_BY_ME':
            return;
        default:
            Log.info('invalid list-type');
            throw new ValidationError('Please select a valid list-type from the command menu');
    }
}

const deleteValidation = async (request: DeleteRequest): Promise<void> => {
    Log.debug(`Validating activity ${request.activity}`);
    BountyUtils.validateBountyId(request.bountyId);

    const db: Db = await MongoDbUtils.connect('bountyboard');
    const dbCollectionBounties = db.collection('bounties');
    const dbBountyResult: BountyCollection = await dbCollectionBounties.findOne({
        _id: new mongo.ObjectId(request.bountyId),
    });

    if (!dbBountyResult) {
        throw new ValidationError(
            `Please select a valid bounty id to ${request.activity}. ` +
            `Check your previous DMs from bountybot for the correct id.`
        );
    }

    const currentDate: string = (new Date()).toISOString();

    const invalidBountyStatus = 
        dbBountyResult.status && 
        !(dbBountyResult.status === BountyStatus.draft ||
        dbBountyResult.status === BountyStatus.open ||
            (dbBountyResult.status === BountyStatus.in_progress && 
                !BountyUtils.isWithin24Hours(currentDate, BountyUtils.getClaimedAt(dbBountyResult))));

    if (invalidBountyStatus) {
        throw new ValidationError(
            `The bounty id you have selected is in status ${dbBountyResult.status}\n` +
            `Currently, only bounties with status ${BountyStatus.draft} and ${BountyStatus.open} can be deleted.\n` +
            `Please reach out to your favorite Bounty Board representative with any questions!`
            );
    }
}

const help = async (request: HelpRequest): Promise<void> => {
    Log.debug(`Validating activity ${request.activity}`);
    if (request.bountyId) {
        BountyUtils.validateBountyId(request.bountyId);

        const db: Db = await MongoDbUtils.connect('bountyboard');
        const bountyCollection = db.collection('bounties');
        const dbBountyResult: BountyCollection = await bountyCollection.findOne({
            _id: new mongo.ObjectId(request.bountyId),
        });

        if (!dbBountyResult) {
            throw new ValidationError(`Please select a valid bounty id to request ${request.activity}. ` +
                'Check your previous DMs from bountybot for the correct id.')
        }
    }
}

const registerWallet = async (request: UpsertUserWalletRequest): Promise<void> => {
    Log.debug(`Validating activity ${request.activity}`);

    if (request.address) {
        WalletUtils.validateEthereumWalletAddress(request.address)
    }
}

const tag = async (request: TagRequest): Promise<void> => {
    Log.debug(`Validating activity ${request.activity}`);

    BountyUtils.validateBountyId(request.bountyId);

    const db: Db = await MongoDbUtils.connect('bountyboard');
    const dbCollectionBounties = db.collection('bounties');
    const dbBountyResult: BountyCollection = await dbCollectionBounties.findOne({
        _id: new mongo.ObjectId(request.bountyId),
    });

    if (!dbBountyResult) {
        throw new ValidationError(
            `Please select a valid bounty id to ${request.activity}. ` +
            `Check your previous DMs from bountybot for the correct id.`
        );
    }

    if (request.tag) {
        BountyUtils.validateTag(request.tag);
    }
}<|MERGE_RESOLUTION|>--- conflicted
+++ resolved
@@ -73,11 +73,7 @@
 
     BountyUtils.validateReward(request.reward);
 
-<<<<<<< HEAD
-    BountyUtils.validateEvergreen(request.evergreen, request.claimLimit, !!request.assign);
-=======
     BountyUtils.validateEvergreen(request.evergreen, request.claimLimit, !!(request.assign || request.gate));
->>>>>>> 0f665829
 
     BountyUtils.validateRequireApplications(request);
 
@@ -94,8 +90,6 @@
 
     if (request.assign) {
         await BountyUtils.validateAssign(request.assign, request.guildId, null)
-<<<<<<< HEAD
-=======
     }
 }
 
@@ -128,7 +122,6 @@
             `IOUs in status ${BountyStatus.open} may be marked as paid\n` +
             `Please reach out to your favorite Bounty Board representative with any questions!`
             );
->>>>>>> 0f665829
     }
 }
 
@@ -161,110 +154,19 @@
 }
 
 const apply = async (request: ApplyRequest): Promise<void> => {
-<<<<<<< HEAD
-    Log.debug(`Validating activity ${request.activity}`);
-    BountyUtils.validateBountyId(request.bountyId);
-
-    const db: Db = await MongoDbUtils.connect('bountyboard');
-    const dbCollectionBounties = db.collection('bounties');
-    const dbBountyResult: BountyCollection = await dbCollectionBounties.findOne({
-        _id: new mongo.ObjectId(request.bountyId),
+    Log.debug(`Validating activity ${request.activity}`);
+    BountyUtils.validateBountyId(request.bountyId);
+
+    const db: Db = await MongoDbUtils.connect('bountyboard');
+    const dbCollectionBounties = db.collection('bounties');
+    const dbBountyResult: BountyCollection = await dbCollectionBounties.findOne({
+        _id: new mongo.ObjectId(request.bountyId),
+        isIOU: { $ne: true },
     });
 
     if (!dbBountyResult) {
         throw new ValidationError(
             `Please select a valid bounty id to ${request.activity} for. `
-        );
-    }
-
-    if (!dbBountyResult.requireApplication) {
-        throw new ValidationError(
-            `The bounty id you have selected does not require application.\n` +
-            `You can claim the bounty directly.\n` +
-            `Please reach out to your favorite Bounty Board representative with any questions!`
-            );
-    }
-
-    if (dbBountyResult.status && dbBountyResult.status !== BountyStatus.open) {
-        throw new ValidationError(
-            `The bounty id you have selected is in status ${dbBountyResult.status}\n` +
-            `Currently, only bounties with status ${BountyStatus.open} can be applied for.\n` +
-            `Please reach out to your favorite Bounty Board representative with any questions!`
-            );
-    }
-
-}
-
-const assign = async (request: AssignRequest): Promise<void> => {
-    Log.debug(`Validating activity ${request.activity}`);
-    BountyUtils.validateBountyId(request.bountyId);
-
-    const db: Db = await MongoDbUtils.connect('bountyboard');
-    const dbCollectionBounties = db.collection('bounties');
-    const dbBountyResult: BountyCollection = await dbCollectionBounties.findOne({
-        _id: new mongo.ObjectId(request.bountyId),
-    });
-
-    if (!dbBountyResult) {
-        throw new ValidationError(
-            `Please select a valid bounty id to ${request.activity}. `
-        );
-    }
-
-    if (!dbBountyResult.requireApplication) {
-        throw new ValidationError(
-            `This bounty did not require applications, so it is not assignable.\n` +
-            `If you would like to assign a bounty without requiring applications, ` +
-            `please use /bounty create with the 'assign-to' option.`
-        );
-    }
-
-    if (dbBountyResult.status && dbBountyResult.status !== BountyStatus.open) {
-        throw new ValidationError(
-            `The bounty id you have selected is in status ${dbBountyResult.status}\n` +
-            `Currently, only bounties with status ${BountyStatus.open} can be assigned.\n` +
-            `Please reach out to your favorite Bounty Board representative with any questions!`
-            );
-    }
-
-    if (!request.assign) {
-        throw new ValidationError(
-            `Please speficy the user to assign this bounty to.`
-        );
-    }
-
-    if (!dbBountyResult.applicants) {
-        throw new ValidationError(
-            `No users have applied for this bounty yet.\n` +
-            `If you'd like to assign this bounty to <@${request.assign}>, ` +
-            `please ask them to apply for this bounty in the bounty channel with 🙋 or with /bounty apply.`
-        );
-    }
-
-    await BountyUtils.validateAssign(request.assign, request.guildId, dbBountyResult.applicants)
-
-}
-
-const claim = async (request: ClaimRequest): Promise<void> => {
-=======
->>>>>>> 0f665829
-    Log.debug(`Validating activity ${request.activity}`);
-    BountyUtils.validateBountyId(request.bountyId);
-
-    const db: Db = await MongoDbUtils.connect('bountyboard');
-    const dbCollectionBounties = db.collection('bounties');
-    const dbBountyResult: BountyCollection = await dbCollectionBounties.findOne({
-        _id: new mongo.ObjectId(request.bountyId),
-        isIOU: { $ne: true },
-    });
-
-    if (!dbBountyResult) {
-        throw new ValidationError(
-<<<<<<< HEAD
-            `Please select a valid bounty id to ${request.activity}. `
-=======
-            `Please select a valid bounty id to ${request.activity} for. `
->>>>>>> 0f665829
         );
     }
 
