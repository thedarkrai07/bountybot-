import  { CommandContext } from 'slash-create';
import { Request } from './Request';
import { Activities } from '../constants/activities';

export class CreateRequest extends Request {
    userId: string;
    guildId: string;
    title: string;
    reward: string;
    evergreen: boolean;
    claimLimit: number;
    copies: number;
    gate: string;
    assign: string;
    assignedName: string;
    requireApplication: boolean;
<<<<<<< HEAD
=======
    owedTo: string;
    isIOU: boolean;
>>>>>>> 0f665829

    // TODO: remove
    commandContext: CommandContext;


    constructor(args: {
        commandContext: CommandContext, 
    }) {
        if (args.commandContext) {
            const commandContext: CommandContext = args.commandContext;
            if (commandContext.subcommands[0] !== Activities.create) {
                throw new Error('CreateRequest attempted for non Create activity.');
            }
            const isIOU = commandContext.commandName == 'iou' ? true : false;
            super(commandContext.subcommands[0], commandContext.guildID, args.commandContext.user.id, args.commandContext.user.bot);
            this.userId = commandContext.user.id;
            if (isIOU) {
                this.title = commandContext.options.create['why'];
                this.owedTo = commandContext.options.create['owed-to'];
                this.isIOU = isIOU;
            } else {
                this.title = commandContext.options.create['title'];
                if (commandContext.options.create['claimants'] !== undefined) {  // Backwards compatible with old evergreen and claim-limit options
                    this.evergreen = true;
                    if (commandContext.options.create['claimants'] == 1) {  // 1 claimant is the same as NOT evergreen
                        this.evergreen = false;
                    } else if (commandContext.options.create['claimants'] !== 0) {    // 0 means NO claim limit
                        this.claimLimit = commandContext.options.create['claimants'];
                    }    
                }
                this.gate = commandContext.options.create['for-role'];
                this.assign = commandContext.options.create['for-user'];
                this.requireApplication = commandContext.options.create['require-application'];
                }

            this.reward = commandContext.options.create['reward'];
<<<<<<< HEAD
            this.evergreen = commandContext.options.create['evergreen'];
            this.claimLimit = commandContext.options.create['claim-limit'];
            this.gate = commandContext.options.create['gate'];
            this.assign = commandContext.options.create['assign-to'];
            this.requireApplication = commandContext.options.create['require-application'];
=======
>>>>>>> 0f665829
            

            // TODO: remove
            this.commandContext = commandContext;
        } else {
            throw new Error('Command context is required to be not null for CreateRequest construction.');
        }
    }
}<|MERGE_RESOLUTION|>--- conflicted
+++ resolved
@@ -14,11 +14,8 @@
     assign: string;
     assignedName: string;
     requireApplication: boolean;
-<<<<<<< HEAD
-=======
     owedTo: string;
     isIOU: boolean;
->>>>>>> 0f665829
 
     // TODO: remove
     commandContext: CommandContext;
@@ -55,14 +52,6 @@
                 }
 
             this.reward = commandContext.options.create['reward'];
-<<<<<<< HEAD
-            this.evergreen = commandContext.options.create['evergreen'];
-            this.claimLimit = commandContext.options.create['claim-limit'];
-            this.gate = commandContext.options.create['gate'];
-            this.assign = commandContext.options.create['assign-to'];
-            this.requireApplication = commandContext.options.create['require-application'];
-=======
->>>>>>> 0f665829
             
 
             // TODO: remove
