--- conflicted
+++ resolved
@@ -198,8 +198,6 @@
     }
 }
 
-<<<<<<< HEAD
-=======
 const paid = async (request: PaidRequest): Promise<void> => {
     const db: Db = await MongoDbUtils.connect('bountyboard');
     const bountyCollection = db.collection('bounties');
@@ -216,7 +214,6 @@
     }
 }
 
->>>>>>> 0f665829
 const complete = async (request: CompleteRequest): Promise<void> => {
     const db: Db = await MongoDbUtils.connect('bountyboard');
     const bountyCollection = db.collection('bounties');
