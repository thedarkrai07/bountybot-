--- conflicted
+++ resolved
@@ -33,13 +33,10 @@
 	assignedName: string,
 	requireApplication: boolean,
 	applicants: Applicant[],
-<<<<<<< HEAD
-=======
 	activityHistory: ClientInteraction[],
 	isIOU: boolean,
 	resolutionNote: string,
 	owedTo: UserObject
->>>>>>> 0f665829
 }
 
 export type UserObject = {
